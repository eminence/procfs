--- conflicted
+++ resolved
@@ -350,22 +350,14 @@
 }
 
 /// Reads the specific tcp socket table
-<<<<<<< HEAD
 pub fn tcp_with_pid(pid: i32) -> ProcResult<Vec<TcpNetEntry>> {
-=======
-pub fn tcp_with_pid(pid: pid_t) -> ProcResult<Vec<TcpNetEntry>> {
->>>>>>> d4863361
     let file = FileWrapper::open(format!("/proc/{}/net/tcp", pid))?;
 
     read_tcp_table(BufReader::new(file))
 }
 
 /// Reads the specific tcp6 socket table
-<<<<<<< HEAD
 pub fn tcp6_with_pid(pid: i32) -> ProcResult<Vec<TcpNetEntry>> {
-=======
-pub fn tcp6_with_pid(pid: pid_t) -> ProcResult<Vec<TcpNetEntry>> {
->>>>>>> d4863361
     let file = FileWrapper::open(format!("/proc/{}/net/tcp6", pid))?;
 
     read_tcp_table(BufReader::new(file))
@@ -675,11 +667,7 @@
 ///
 /// For an example, see the [interface_stats.rs](https://github.com/eminence/procfs/tree/master/examples)
 /// example in the source repo.
-<<<<<<< HEAD
 pub fn dev_status_with_pid(pid: i32) -> ProcResult<HashMap<String, DeviceStatus>> {
-=======
-pub fn dev_status_with_pid(pid: pid_t) -> ProcResult<HashMap<String, DeviceStatus>> {
->>>>>>> d4863361
     let file = FileWrapper::open(format!("/proc/{}/net/dev", pid))?;
     read_dev_status(file)
 }
